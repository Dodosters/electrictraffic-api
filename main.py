
from fastapi import FastAPI, HTTPException, UploadFile, File, Form, Depends
from fastapi.middleware.cors import CORSMiddleware
from fastapi.responses import JSONResponse
from typing import Dict, List, Optional, Any
from pydantic import BaseModel
import io
import csv
import json
import asyncio
import pandas as pd
import json
from pathlib import Path


# Import mock data
from mock_data import (
    business_tariffs,
    personal_tariffs,
    providers,
    analytics_data,
    faq_data,
    news_data
)

from prediction_api import *

app = FastAPI(
    title="ETariff API",
    description="API для доступа к данным о тарифах на электроэнергию в Ростовской области",
    version="1.0.0"
)

coefficients_file = Path("coefficients.json")

# Add CORS middleware
app.add_middleware(
    CORSMiddleware,
    allow_origins=["*"],
    allow_credentials=True,
    allow_methods=["*"],
    allow_headers=["*"],
)

# Helper function to simulate API delay
async def delay(ms: int):
    await asyncio.sleep(ms / 1000)  # Convert milliseconds to seconds

# Define Pydantic models for request/response validation
class CalculateBusinessRequest(BaseModel):
    region: str
    consumption: float

class ProcessHourlyConsumptionRequest(BaseModel):
    csvData: str
    region: Optional[str] = "Ростов-на-Дону"

class ProcessExcelRequest(BaseModel):
    region: Optional[str] = "Ростов-на-Дону"

<<<<<<< HEAD
=======
class PowerTariff(BaseModel):
    VN: float
    SN1: float
    SN2: float
    NN: float

class CoefficientRange(BaseModel):
    price_mean: float
    another_service: float
    sales_for_control: float
    sales: float
    power_tarif: PowerTariff

class CategoryCoefficients(BaseModel):
    before_670: CoefficientRange
    from_670_to_10: CoefficientRange
    from_10: CoefficientRange

class AllCoefficients(BaseModel):
    first_category_cost: CategoryCoefficients

def save_coefficients(coeffs: AllCoefficients):
    with open(coefficients_file, "w") as f: 
        json.dump(coeffs.dict(), f, indent=4, ensure_ascii=False)

def load_coefficients() -> AllCoefficients:
    if not coefficients_file.exists():
        # Создаем дефолтные коэффициенты
        default_coeffs = AllCoefficients(
            first_category_cost=CategoryCoefficients(
                before_670=CoefficientRange(
                    price_mean=0.325,
                    another_service=0.563,
                    sales_for_control=0.314,
                    sales=0.325,
                    power_tarif=PowerTariff(VN=3.2, SN1=3.5, SN2=3.7, NN=4.6)
                ),
                from_670_to_10=CoefficientRange(
                    price_mean=0.400,
                    another_service=0.600,
                    sales_for_control=0.350,
                    sales=0.400,
                    power_tarif=PowerTariff(VN=3.2, SN1=3.5, SN2=3.7, NN=4.6)
                ),
                from_10=CoefficientRange(
                    price_mean=0.400,
                    another_service=0.600,
                    sales_for_control=0.350,
                    sales=0.400,
                    power_tarif=PowerTariff(VN=3.2, SN1=3.5, SN2=3.7, NN=4.6)
                )
            )
        )
        save_coefficients(default_coeffs)
    
    with open(coefficients_file, "r") as f:  
        data = json.load(f)
    return AllCoefficients(**data)

@app.get("/coefficients", response_model=AllCoefficients)
async def get_all_coefficients():
    return load_coefficients()

@app.put("/coefficients/first_category")
async def update_first_category(new_coefficients: CategoryCoefficients):
    all_coeffs = load_coefficients()
    all_coeffs.first_category_cost = new_coefficients
    save_coefficients(all_coeffs)
    return {"message": "Коэффициенты первой категории обновлены"}

@app.get("/coefficients/first_category/{range_name}", response_model=CoefficientRange)
async def get_specific_range(range_name: str):
    coeffs = load_coefficients()
    return getattr(coeffs.first_category_cost, range_name)

>>>>>>> 0359a245
def analyse_excel(file_content):
    
    df = pd.read_excel(file_content)

    # Преобразуем первый столбец в дату (некорректные значения станут NaT)
    df[df.columns[0]] = pd.to_datetime(df.iloc[:, 0], errors='coerce')

    # Удаляем строки, где в первом столбце нет даты
    clean_df = df.dropna(subset=[df.columns[0]]).reset_index(drop=True)

    # Удаляем строки, где дата "1970-01-01" (возникает при некорректном преобразовании)
    clean_df = clean_df[clean_df[df.columns[0]].dt.year > 2000]

    clean_df = clean_df.copy()

    # Убедимся, что правильно указаны индексы столбцов
    date_col = clean_df.columns[0]  # Столбец с датами
    hour_col = clean_df.columns[2]  # Столбец с номером часа
    kwh_col = clean_df.columns[4]   # Столбец с потреблением

    # Создаем структурированные данные
    clean_df['date'] = pd.to_datetime(clean_df[date_col]).dt.date
    clean_df['hour'] = clean_df[hour_col].astype(int)
    # clean_df['kwh'] = .fillna(0)
    # print('eeeeeeeeeeeeeeeeeeeeeeeeeeeeeeeeeeeeeeeee')
    clean_df['kwh'] = pd.to_numeric(clean_df[kwh_col], errors='coerce').interpolate(method='linear').fillna(method='bfill').fillna(method='ffill')
    

    # Проверяем наличие столбца 'date'
    if 'date' not in clean_df.columns:
        raise KeyError("Столбец 'date' не найден в DataFrame")

<<<<<<< HEAD
            # Создаем каркас для всех часов
    all_hours = pd.DataFrame({'hour': range(24)})

    # Группируем и заполняем пропуски
    hourly_series = (
        clean_df.groupby('date', group_keys=False)
        .apply(lambda grp: (
            pd.merge(all_hours, grp[['hour', 'kwh']], on='hour', how='left')
            .assign(date=grp.name) # Добавляем дату обратно
=======
    # Создаем каркас для всех часов
    all_hours = pd.DataFrame({'hour': range(24)})
    
    # Группируем и заполняем пропуски
    result = (
        clean_df.groupby('date', group_keys=False)
        .apply(lambda grp: (
            pd.merge(all_hours, grp[['hour', 'kwh']], on='hour', how='left')
            .assign(date=grp.name)  # Добавляем дату обратно
>>>>>>> 0359a245
        ))
        .fillna({'kwh': 0})
        .groupby('date')['kwh']
        .apply(list)
<<<<<<< HEAD
    )
    
    # Преобразуем Series в DataFrame
    result_df = pd.DataFrame({'hourly_kwh': hourly_series})

    return result_df
=======
        .to_dict()
    )

    return result
>>>>>>> 0359a245

# Excel processing function
def excel_to_json(file_content: bytes):
    """
    Обрабатывает Excel-файл, преобразует данные в почасовой формат и возвращает JSON.

    Args:
        file_content (bytes): Содержимое файла (bytes).

    Returns:
        str: JSON-строка с данными о почасовом потреблении.
              Возвращает None, если произошла ошибка.
    """
    try:
        
        result = analyse_excel(file_content)
        # all_hours = pd.DataFrame({'hour': range(24)})
        # result = (
        #     clean_df.groupby('date', group_keys=False)
        #     .apply(lambda grp: (
        #         pd.merge(all_hours, grp[['hour', 'kwh']], on='hour', how='left')
        #         .assign(date=grp.name)  # Добавляем дату обратно
        #     ))
        #     .fillna({'kwh': 0})
        #     .groupby('date')['kwh']
        #     .apply(list)
        #     .to_dict()
        # )
        # Конвертируем в JSON

        print(result.head())

        result_dict = {str(idx): [round(float(v), 2) for v in row] 
                     for idx, row in result['hourly_kwh'].items()}
        
        json_output = json.dumps(
            result_dict,
            indent=2,
            ensure_ascii=False
        )

        print('wwwwwwwwwwwwwwwwwww')
        return json_output

    except FileNotFoundError:
        raise HTTPException(status_code=400, detail="Файл не найден.")
    except ValueError as ve:
        raise HTTPException(status_code=400, detail=str(ve))
    except Exception as e:
        raise HTTPException(status_code=500, detail=f"Произошла ошибка: {str(e)}")

# API routes
@app.get("/business-tariffs")
async def get_business_tariffs():
    await delay(500)
    return {"success": True, "data": business_tariffs}

@app.get("/business-tariffs/{region}")
async def get_business_tariffs_by_region(region: str):
    await delay(500)
    tariffs = [tariff for tariff in business_tariffs if tariff["region"] == region]
    return {"success": True, "data": tariffs}

@app.get("/personal-tariffs")
async def get_personal_tariffs():
    await delay(500)
    return {"success": True, "data": personal_tariffs}

@app.get("/personal-tariffs/{region}")
async def get_personal_tariffs_by_region(region: str):
    await delay(500)
    tariffs = [tariff for tariff in personal_tariffs if tariff["region"] == region]
    return {"success": True, "data": tariffs}

@app.get("/providers")
async def get_providers():
    await delay(500)
    return {"success": True, "data": providers}

@app.get("/providers/{id}")
async def get_provider_by_id(id: int):
    await delay(500)
    provider = next((p for p in providers if p["id"] == id), None)
    if provider:
        return {"success": True, "data": provider}
    return {"success": False, "error": "Provider not found"}

@app.get("/analytics")
async def get_analytics_data():
    await delay(700)
    return {"success": True, "data": analytics_data}

@app.post("/calculate/business")
async def calculate_business_electricity_cost(params: CalculateBusinessRequest):
    await delay(600)
    region = params.region
    consumption = params.consumption
    coefficients = load_coefficients()

    def category_one(region, consumtion, coefficients):
        region_tariff = next((t for t in business_tariffs if t["region"] == region), None)
        if not region_tariff:
            return {"success": False, "error": "Region not found"}
        
        result_coeff = coefficients.price_mean+coefficients.another_service+coefficients.sales_for_control+coefficients.sales
        cost = consumption*result_coeff
        return cost
    
    return {
        "success": True,
        "data": {
            "region": region,
            "consumption": consumption,
            "cost": round(category_one(region, consumption, coefficients) * 100) / 100,
            "currency": "руб."
        }
    }


<<<<<<< HEAD

=======
>>>>>>> 0359a245
@app.post("/process-hourly-consumption")
async def process_hourly_consumption(file: UploadFile = File(...), region: str = Form("Ростов-на-Дону")):
    await delay(800)
    
    try:
        # Read the uploaded CSV file
        contents = await file.read()
        csv_data = contents.decode("utf-8")
        
        # Parse CSV data
        rows = csv_data.split("\n")
        
        if len(rows) < 2:
            return {"success": False, "error": "Файл не содержит данных"}
        
        # Determine delimiter (';' or ',')
        delimiter = ";"
        if "," in rows[0] and ";" not in rows[0]:
            delimiter = ","
        
        # Extract headers
        headers = rows[0].split(delimiter)
        
        # Create a map to store data by date
        days_map = {}
        
        # Process data rows
        for i in range(1, len(rows)):
            if not rows[i].strip():
                continue  # Skip empty lines
            
            values = rows[i].split(delimiter)
            if len(values) < 3:
                continue  # Skip rows with insufficient columns
            
            # Extract date and hour
            date_str = values[0].strip()
            hour_str = values[2].strip()
            
            # Convert date to a more readable format
            # Format M/D/YYYY to DD.MM.YYYY
            if "/" in date_str and date_str.count("/") == 2:
                month, day, year = date_str.split("/")
                date_str = f"{day}.{month}.{year}"
            
            # Convert hour to integer
            try:
                hour = int(hour_str)
                if hour < 0 or hour > 23:
                    continue
                
                # Normalize hour to 1-24 range (instead of 0-23)
                normalized_hour = 24 if hour == 0 else hour + 1
                
                # Determine consumption column (assuming index 9)
                consumption_column_index = 9
                
                consumption = 0
                if len(values) > consumption_column_index:
                    try:
                        # Remove quotes and replace comma with dot for number conversion
                        consumption_str = values[consumption_column_index].replace('"', '').replace(',', '.')
                        consumption = float(consumption_str) if consumption_str else 0
                    except Exception as e:
                        print(f"Error converting value to number: {values[consumption_column_index]}", e)
                
                # Add data to the dictionary, grouping by date
                if date_str not in days_map:
                    days_map[date_str] = {"date": date_str, "hours": {}}
                
                days_map[date_str]["hours"][normalized_hour] = consumption
            except ValueError:
                continue  # Skip non-numeric hour values
        
        # Convert dictionary to list for further processing
        hourly_data = list(days_map.values())
        
        if not hourly_data:
            return {
                "success": False,
                "error": "Не удалось извлечь данные из файла. Пожалуйста, проверьте формат файла или укажите какой столбец содержит потребление."
            }
        
        # Get tariff data for the region
        region_tariff = next((t for t in business_tariffs if t["region"] == region), None)
        
        if not region_tariff:
            return {"success": False, "error": "Регион не найден"}
        
        # Get three-zone tariff for hourly calculation
        three_zone_tariff = next((t for t in region_tariff["tariffTypes"] if t["name"] == "Трехставочный"), None)
        
        if not three_zone_tariff:
            return {"success": False, "error": "Трехставочный тариф не найден для указанного региона"}
        
        # Define day zones and tariffs
        hourly_rates = {}
        
        # Peak hours (assume 8-11 and 16-21)
        peak_hours = [8, 9, 10, 11, 16, 17, 18, 19, 20, 21]
        
        # Night hours (23-7)
        night_hours = [23, 0, 1, 2, 3, 4, 5, 6, 7]
        
        # Semi-peak hours - all others
        semi_peak_hours = [h for h in range(1, 25) if h not in peak_hours and h not in night_hours]
        
        # Fill hourly rates
        for hour in range(1, 25):
            if hour in peak_hours:
                hourly_rates[hour] = {
                    "rate": next((r["rate"] for r in three_zone_tariff["rates"] if r["name"] == "Пик"), 0),
                    "zone": "Пик"
                }
            elif hour in night_hours:
                hourly_rates[hour] = {
                    "rate": next((r["rate"] for r in three_zone_tariff["rates"] if r["name"] == "Ночь"), 0),
                    "zone": "Ночь"
                }
            else:
                hourly_rates[hour] = {
                    "rate": next((r["rate"] for r in three_zone_tariff["rates"] if r["name"] == "Полупик"), 0),
                    "zone": "Полупик"
                }
        
        # Calculate cost for each day and hour
        processed_data = []
        for day in hourly_data:
            hours_cost = {}
            daily_total = 0
            
            for hour_str, consumption in day["hours"].items():
                hour = int(hour_str)
                hour_rate = hourly_rates.get(hour, {
                    "rate": next((r["rate"] for r in three_zone_tariff["rates"] if r["name"] == "Полупик"), 0),
                    "zone": "Полупик"
                })
                
                cost = consumption * hour_rate["rate"]
                
                hours_cost[hour_str] = {
                    "consumption": consumption,
                    "rate": hour_rate["rate"],
                    "zone": hour_rate["zone"],
                    "cost": cost
                }
                
                daily_total += cost
            
            processed_data.append({
                **day,
                "hoursCost": hours_cost,
                "dailyTotal": daily_total
            })
        
        return {
            "success": True,
            "data": {
                "hourlyData": processed_data,
                "hourlyRates": hourly_rates,
                "zoneTariffs": {
                    "peak": next((r["rate"] for r in three_zone_tariff["rates"] if r["name"] == "Пик"), 0),
                    "semiPeak": next((r["rate"] for r in three_zone_tariff["rates"] if r["name"] == "Полупик"), 0),
                    "night": next((r["rate"] for r in three_zone_tariff["rates"] if r["name"] == "Ночь"), 0)
                }
            }
        }
    
    except Exception as e:
        return {
            "success": False,
            "error": f"Ошибка обработки данных: {str(e)}"
        }

@app.post("/process-hourly-consumption-string")
async def process_hourly_consumption_string(params: ProcessHourlyConsumptionRequest):
    await delay(800)
    
    try:
        # Parse CSV data
        csv_data = params.csvData
        rows = csv_data.split("\n")
        
        if len(rows) < 2:
            return {"success": False, "error": "Файл не содержит данных"}
        
        # Determine delimiter (';' or ',')
        delimiter = ";"
        if "," in rows[0] and ";" not in rows[0]:
            delimiter = ","
        
        # Extract headers
        headers = rows[0].split(delimiter)
        
        # Create a map to store data by date
        days_map = {}
        
        # Process data rows
        for i in range(1, len(rows)):
            if not rows[i].strip():
                continue  # Skip empty lines
            
            values = rows[i].split(delimiter)
            if len(values) < 3:
                continue  # Skip rows with insufficient columns
            
            # Extract date and hour
            date_str = values[0].strip()
            hour_str = values[2].strip()
            
            # Convert date to a more readable format
            # Format M/D/YYYY to DD.MM.YYYY
            if "/" in date_str and date_str.count("/") == 2:
                month, day, year = date_str.split("/")
                date_str = f"{day}.{month}.{year}"
            
            # Convert hour to integer
            try:
                hour = int(hour_str)
                if hour < 0 or hour > 23:
                    continue
                
                # Normalize hour to 1-24 range (instead of 0-23)
                normalized_hour = 24 if hour == 0 else hour + 1
                
                # Determine consumption column (assuming index 9)
                consumption_column_index = 9
                
                consumption = 0
                if len(values) > consumption_column_index:
                    try:
                        # Remove quotes and replace comma with dot for number conversion
                        consumption_str = values[consumption_column_index].replace('"', '').replace(',', '.')
                        consumption = float(consumption_str) if consumption_str else 0
                    except Exception as e:
                        print(f"Error converting value to number: {values[consumption_column_index]}", e)
                
                # Add data to the dictionary, grouping by date
                if date_str not in days_map:
                    days_map[date_str] = {"date": date_str, "hours": {}}
                
                days_map[date_str]["hours"][normalized_hour] = consumption
            except ValueError:
                continue  # Skip non-numeric hour values
        
        # Convert dictionary to list for further processing
        hourly_data = list(days_map.values())
        
        if not hourly_data:
            return {
                "success": False,
                "error": "Не удалось извлечь данные из файла. Пожалуйста, проверьте формат файла или укажите какой столбец содержит потребление."
            }
        
        # Get tariff data for the region
        region = params.region
        region_tariff = next((t for t in business_tariffs if t["region"] == region), None)
        
        if not region_tariff:
            return {"success": False, "error": "Регион не найден"}
        
        # Get three-zone tariff for hourly calculation
        three_zone_tariff = next((t for t in region_tariff["tariffTypes"] if t["name"] == "Трехставочный"), None)
        
        if not three_zone_tariff:
            return {"success": False, "error": "Трехставочный тариф не найден для указанного региона"}
        
        # Define day zones and tariffs
        hourly_rates = {}
        
        # Peak hours (assume 8-11 and 16-21)
        peak_hours = [8, 9, 10, 11, 16, 17, 18, 19, 20, 21]
        
        # Night hours (23-7)
        night_hours = [23, 0, 1, 2, 3, 4, 5, 6, 7]
        
        # Semi-peak hours - all others
        semi_peak_hours = [h for h in range(1, 25) if h not in peak_hours and h not in night_hours]
        
        # Fill hourly rates
        for hour in range(1, 25):
            if hour in peak_hours:
                hourly_rates[hour] = {
                    "rate": next((r["rate"] for r in three_zone_tariff["rates"] if r["name"] == "Пик"), 0),
                    "zone": "Пик"
                }
            elif hour in night_hours:
                hourly_rates[hour] = {
                    "rate": next((r["rate"] for r in three_zone_tariff["rates"] if r["name"] == "Ночь"), 0),
                    "zone": "Ночь"
                }
            else:
                hourly_rates[hour] = {
                    "rate": next((r["rate"] for r in three_zone_tariff["rates"] if r["name"] == "Полупик"), 0),
                    "zone": "Полупик"
                }
        
        # Calculate cost for each day and hour
        processed_data = []
        for day in hourly_data:
            hours_cost = {}
            daily_total = 0
            
            for hour_str, consumption in day["hours"].items():
                hour = int(hour_str)
                hour_rate = hourly_rates.get(hour, {
                    "rate": next((r["rate"] for r in three_zone_tariff["rates"] if r["name"] == "Полупик"), 0),
                    "zone": "Полупик"
                })
                
                cost = consumption * hour_rate["rate"]
                
                hours_cost[hour_str] = {
                    "consumption": consumption,
                    "rate": hour_rate["rate"],
                    "zone": hour_rate["zone"],
                    "cost": cost
                }
                
                daily_total += cost
            
            processed_data.append({
                **day,
                "hoursCost": hours_cost,
                "dailyTotal": daily_total
            })
        
        return {
            "success": True,
            "data": {
                "hourlyData": processed_data,
                "hourlyRates": hourly_rates,
                "zoneTariffs": {
                    "peak": next((r["rate"] for r in three_zone_tariff["rates"] if r["name"] == "Пик"), 0),
                    "semiPeak": next((r["rate"] for r in three_zone_tariff["rates"] if r["name"] == "Полупик"), 0),
                    "night": next((r["rate"] for r in three_zone_tariff["rates"] if r["name"] == "Ночь"), 0)
                }
            }
        }
    
    except Exception as e:
        return {
            "success": False,
            "error": f"Ошибка обработки данных: {str(e)}"
        }

@app.post("/process-excel")
async def process_excel(file: UploadFile = File(...)):
    """
    API endpoint для обработки Excel-файла, отправленного в теле запроса.

    Returns:
        JSON: JSON-строка с данными о почасовом потреблении, либо сообщение об ошибке.
    """
    await delay(800)

    if not file:
        raise HTTPException(status_code=400, detail="Нет файла в запросе")

    try:
        contents = await file.read()
        json_data = excel_to_json(contents)
        
        return JSONResponse(content=json.loads(json_data), media_type="application/json") #Convert json_data (string) to dict (JSON)
    except Exception as e:
        raise HTTPException(status_code=500, detail=f"Ошибка при обработке файла: {str(e)}")


@app.get("/faqs")
async def get_faqs():
    await delay(400)
    return {"success": True, "data": faq_data}

@app.get("/news")
async def get_news():
    await delay(400)
    return {"success": True, "data": news_data}

@app.get("/news/{id}")
async def get_news_by_id(id: int):
    await delay(300)
    news = next((n for n in news_data if n["id"] == id), None)
    if news:
        return {"success": True, "data": news}
    return {"success": False, "error": "News article not found"}

# Предсказание
@app.post("/forecast/", response_model=ForecastResponse)
async def upload_train_forecast(months_ahead: int, file: UploadFile = File(...)):
    """Upload data, train model, and generate forecast in one request"""
    if not file.filename.endswith('.csv'):
        raise HTTPException(status_code=400, detail="Only CSV files are supported")
    
    if months_ahead < 1 or months_ahead > 24:
        raise HTTPException(status_code=400, detail="months_ahead must be between 1 and 24")
    
    try:
        # Read CSV content
        contents = await file.read()
        buffer = io.StringIO(contents.decode('utf-8'))
        df = pd.read_csv(buffer)
        
        # Check required columns
        required_cols = ['year', 'month', 'volume']
        if not all(col in df.columns for col in required_cols):
            raise HTTPException(
                status_code=400,
                detail=f"CSV must contain the following columns: {', '.join(required_cols)}"
            )
        
        # Check if data is valid for forecasting
        if len(df) < 3:
            raise HTTPException(
                status_code=400, 
                detail="Data must contain at least 3 data points for forecasting"
            )
        
        # Prepare the data
        df_prepared = load_and_prepare_data(df)
        
        # Train the model
        models, feature_names = train_ensemble_model(df_prepared)
        
        # Generate forecast
        forecast_results, future_df = forecast_recursive(
            models, 
            feature_names, 
            df_prepared, 
            months_ahead
        )
        
        # Prepare response
        response = {
            "forecast": forecast_results
        }
        
        return response
    
    except Exception as e:
        raise HTTPException(status_code=500, detail=f"Error processing request: {str(e)}")





def is_outlier(value: float, series: pd.Series, factor: float = 1.5) -> bool:
    """
    Определяет, является ли значение выбросом на основе метода межквартильного размаха (IQR)
    
    Args:
        value: Проверяемое значение
        series: Серия данных для вычисления статистики
        factor: Множитель для диапазона IQR (обычно 1.5)
        
    Returns:
        True, если значение является выбросом
    """
    # Удаляем NaN значения
    series = series.dropna()
    
    # Находим квартили
    q1 = series.quantile(0.25)
    q3 = series.quantile(0.75)
    
    # Вычисляем межквартильный размах
    iqr = q3 - q1
    
    # Определяем границы выбросов
    lower_bound = q1 - factor * iqr
    upper_bound = q3 + factor * iqr
    
    # Проверяем, выходит ли значение за границы
    return value < lower_bound or value > upper_bound

def transform_to_hourly_chart_format(df: pd.DataFrame) -> Dict[str, List[Dict]]:
    """
    Преобразует DataFrame в формат почасового графика с определением выбросов
    
    Args:
        df: Исходный DataFrame с почасовыми данными
    
    Returns:
        Данные в формате для графика с пометками выбросов
    """
    # Определяем столбец с датами и часовые столбцы
    # Предполагаем, что первый столбец - это дата или идентификатор
    series = []
    
    # Предполагаем, что df имеет индекс с датами и столбец 'hourly_kwh' со списками значений
    for date, row in df.iterrows():
        date_label = str(date)
        hourly_data = row['hourly_kwh']
        
        # Создаем временный DataFrame для определения выбросов
        temp_df = pd.DataFrame({'hour': range(24), 'value': hourly_data})
        
        points = []
        for hour, value in enumerate(hourly_data):
            # Определяем, является ли точка выбросом
            is_outlier_point = is_outlier(value, pd.Series(hourly_data))
            
            points.append({
                "hour": hour,
                "value": float(value),  # Преобразуем в float для корректной сериализации
                "isOutlier": bool(is_outlier_point)
            })
        
        series.append({
            "date": date_label,
            "points": points
        })
    
    return {"series": series}

def transform_to_daily_chart_format(df: pd.DataFrame) -> Dict[str, List[Dict]]:
    """
    Преобразует DataFrame в формат для графика по дням
    с суммированием почасовых данных в рамках дня и определением выбросов
    
    Args:
        df: Исходный DataFrame с почасовыми данными
    
    Returns:
        Данные в формате для графика по дням с пометками выбросов
    """
    series = []
    
    # Создаем новый массив для хранения суммарных значений по дням
    daily_values = []
    daily_labels = []
    
    # Для каждой даты в DataFrame суммируем все часовые значения
    for date, row in df.iterrows():
        date_label = str(date)
        hourly_data = row['hourly_kwh']
        
        # Суммируем все почасовые значения для данного дня
        daily_sum = sum(hourly_data)
        
        # Сохраняем результат
        daily_values.append(daily_sum)
        daily_labels.append(date_label)
    
    # Преобразуем в Series для определения выбросов
    daily_series = pd.Series(daily_values)
    
    # Добавляем точки для каждого дня в формате графика
    points = []
    for i, (day_label, value) in enumerate(zip(daily_labels, daily_values)):
        # Определяем, является ли значение выбросом
        is_outlier_point = is_outlier(value, daily_series)
        
        points.append({
            "day": i,  # Индекс дня или можно использовать день месяца
            "date": day_label,  # Сохраняем метку даты
            "value": float(value),  # Преобразуем в float для корректной сериализации
            "isOutlier": bool(is_outlier_point)
        })
    
    # Группируем все точки в один набор данных
    series.append({
        "points": points
    })
    
    return {"series": series}

def transform_to_weekday_profile_format(df: pd.DataFrame) -> Dict[str, List[Dict]]:
    """
    Преобразует DataFrame в формат профилей нагрузки по дням недели
    с агрегацией почасовых данных и определением выбросов
    
    Args:
        df: Исходный DataFrame с почасовыми данными
    
    Returns:
        Данные в формате для графика профилей нагрузки по дням недели с пометками выбросов
    """
    # Названия дней недели для отображения
    weekday_names = ['Понедельник', 'Вторник', 'Среда', 'Четверг', 'Пятница', 'Суббота', 'Воскресенье']
    
    # Словарь для хранения данных по каждому дню недели
    weekday_data = {day: [[] for _ in range(24)] for day in range(7)}
    
    # Обрабатываем каждую дату в DataFrame
    for date, row in df.iterrows():
        # Преобразуем индекс в datetime, если он еще не является таковым
        if not isinstance(date, pd.Timestamp):
            try:
                date = pd.to_datetime(date)
            except:
                # Если не удалось преобразовать, пропускаем эту запись
                continue
        
        # Получаем день недели (0 - понедельник, 6 - воскресенье)
        weekday = date.weekday()
        hourly_data = row['hourly_kwh']
        
        # Добавляем почасовые данные в соответствующие списки дня недели
        for hour, value in enumerate(hourly_data):
            weekday_data[weekday][hour].append(float(value))
    
    # Создаем серию результатов
    series = []
    
    # Обрабатываем каждый день недели
    for weekday in range(7):        
        # Обрабатываем каждый час в дне недели
        day_value = 0
        for hour in range(24):
            hour_values = weekday_data[weekday][hour]
            
            # Если есть данные для этого часа в этот день недели
            if hour_values:
                # Вычисляем среднее значение
                avg_value = sum(hour_values) / len(hour_values)
                
                # Определяем, является ли среднее значение выбросом                
                day_value += avg_value
        
        # Добавляем профиль дня недели в результаты
        series.append({
            "date": weekday_names[weekday],  # Используем название дня недели вместо даты
            "day_value": day_value
        })
    
    return {"series": series}


@app.post("/chart-data")
async def get_chart_data(file: UploadFile = File(...), view_type: Optional[str] = "hourly"):
    """
    Маршрут для получения данных графика из загруженного Excel файла

    Args:
        file: Загруженный Excel файл
        view_type: Тип представления данных. Возможные значения: "hourly" (почасовое), "daily" (по дням)

    Returns:
        Данные в формате JSON для построения графика с пометками выбросов
    """
    try:
        file_content = await file.read()
        
        # Используем функцию analyse_excel для получения DataFrame
        df = analyse_excel(file_content)

        # В зависимости от типа представления, возвращаем разные данные
        if view_type.lower() == "daily":
            # Данные агрегированы по дням
            chart_data = transform_to_daily_chart_format(df)
        else:
            # Почасовые данные (по умолчанию)
            chart_data = transform_to_hourly_chart_format(df)
            
        
        return chart_data
    except Exception as e:
        raise HTTPException(status_code=500, detail=f"Failed to process Excel file: {str(e)}")

@app.post("/weekday-profile")
async def get_weekday_profile(file: UploadFile = File(...)):
    """
    Маршрут для получения профилей нагрузки по дням недели из загруженного Excel файла
    
    Args:
        file: Загруженный Excel файл
    
    Returns:
        Данные в формате JSON для построения графика профилей нагрузки 
        по дням недели с пометками выбросов
    """
    try:
        file_content = await file.read()
        
        # Используем функцию analyse_excel для получения DataFrame
        df = analyse_excel(file_content)
        
        # Преобразуем данные для профилей нагрузки по дням недели
        chart_data = transform_to_weekday_profile_format(df)
            
        return chart_data
    except Exception as e:
        raise HTTPException(status_code=500, detail=f"Failed to process Excel file: {str(e)}")

if __name__ == "__main__":
    import uvicorn
    uvicorn.run("main:app", host="0.0.0.0", port=8000, reload=True)<|MERGE_RESOLUTION|>--- conflicted
+++ resolved
@@ -58,8 +58,6 @@
 class ProcessExcelRequest(BaseModel):
     region: Optional[str] = "Ростов-на-Дону"
 
-<<<<<<< HEAD
-=======
 class PowerTariff(BaseModel):
     VN: float
     SN1: float
@@ -135,7 +133,6 @@
     coeffs = load_coefficients()
     return getattr(coeffs.first_category_cost, range_name)
 
->>>>>>> 0359a245
 def analyse_excel(file_content):
     
     df = pd.read_excel(file_content)
@@ -168,7 +165,7 @@
     if 'date' not in clean_df.columns:
         raise KeyError("Столбец 'date' не найден в DataFrame")
 
-<<<<<<< HEAD
+
             # Создаем каркас для всех часов
     all_hours = pd.DataFrame({'hour': range(24)})
 
@@ -178,34 +175,16 @@
         .apply(lambda grp: (
             pd.merge(all_hours, grp[['hour', 'kwh']], on='hour', how='left')
             .assign(date=grp.name) # Добавляем дату обратно
-=======
-    # Создаем каркас для всех часов
-    all_hours = pd.DataFrame({'hour': range(24)})
-    
-    # Группируем и заполняем пропуски
-    result = (
-        clean_df.groupby('date', group_keys=False)
-        .apply(lambda grp: (
-            pd.merge(all_hours, grp[['hour', 'kwh']], on='hour', how='left')
-            .assign(date=grp.name)  # Добавляем дату обратно
->>>>>>> 0359a245
         ))
         .fillna({'kwh': 0})
         .groupby('date')['kwh']
         .apply(list)
-<<<<<<< HEAD
     )
     
     # Преобразуем Series в DataFrame
     result_df = pd.DataFrame({'hourly_kwh': hourly_series})
 
     return result_df
-=======
-        .to_dict()
-    )
-
-    return result
->>>>>>> 0359a245
 
 # Excel processing function
 def excel_to_json(file_content: bytes):
@@ -325,10 +304,6 @@
     }
 
 
-<<<<<<< HEAD
-
-=======
->>>>>>> 0359a245
 @app.post("/process-hourly-consumption")
 async def process_hourly_consumption(file: UploadFile = File(...), region: str = Form("Ростов-на-Дону")):
     await delay(800)
